use halo2_gadgets::{
    ecc::{
        chip::{EccChip, EccConfig},
        FixedPoint, FixedPointBaseField, FixedPointShort, ScalarFixed, ScalarFixedShort,
    },
    poseidon::{
        primitives as poseidon, Hash as PoseidonHash, Pow5Chip as PoseidonChip,
        Pow5Config as PoseidonConfig,
    },
    sinsemilla::chip::{SinsemillaChip, SinsemillaConfig},
    utilities::lookup_range_check::LookupRangeCheckConfig,
};
use halo2_proofs::{
    circuit::{floor_planner, AssignedCell, Layouter, Value},
    pasta::{pallas, Fp},
    plonk,
    plonk::{Advice, Circuit, Column, ConstraintSystem, Instance as InstanceColumn},
};

use crate::{
    crypto::constants::{
        sinsemilla::{OrchardCommitDomains, OrchardHashDomains},
        NullifierK, OrchardFixedBases, OrchardFixedBasesFull, ValueCommitV,
    },
    zk::assign_free_advice,
};

#[derive(Clone, Debug)]
pub struct MintConfig {
    primary: Column<InstanceColumn>,
    advices: [Column<Advice>; 10],
    ecc_config: EccConfig<OrchardFixedBases>,
    poseidon_config: PoseidonConfig<pallas::Base, 3, 2>,
    sinsemilla_config:
        SinsemillaConfig<OrchardHashDomains, OrchardCommitDomains, OrchardFixedBases>,
}

impl MintConfig {
    fn ecc_chip(&self) -> EccChip<OrchardFixedBases> {
        EccChip::construct(self.ecc_config.clone())
    }

    fn poseidon_chip(&self) -> PoseidonChip<pallas::Base, 3, 2> {
        PoseidonChip::construct(self.poseidon_config.clone())
    }
}

// The public input array offsets
const MINT_COIN_OFFSET: usize = 0;
const MINT_VALCOMX_OFFSET: usize = 1;
const MINT_VALCOMY_OFFSET: usize = 2;
const MINT_TOKCOMX_OFFSET: usize = 3;
const MINT_TOKCOMY_OFFSET: usize = 4;

#[derive(Default, Debug)]
pub struct MintContract {
    /// X coordinate for public key
    pub pub_x: Value<pallas::Base>,
    /// Y coordinate for public key
    pub pub_y: Value<pallas::Base>,
    /// The value of this coin
    pub value: Value<pallas::Base>,
    /// The token ID
    pub token: Value<pallas::Base>,
    /// Unique serial number corresponding to this coin
    pub serial: Value<pallas::Base>,
    /// Random blinding factor for coin
    pub coin_blind: Value<pallas::Base>,
    /// Allows composing this ZK proof to invoke other contracts
    pub spend_hook: Value<pallas::Base>,
    /// Data passed from this coin to the invoked contract
    pub user_data: Value<pallas::Base>,
    /// Random blinding factor for value commitment
    pub value_blind: Value<pallas::Scalar>,
    /// Random blinding factor for the token ID
    pub token_blind: Value<pallas::Scalar>,
}

impl Circuit<pallas::Base> for MintContract {
    type Config = MintConfig;
    type FloorPlanner = floor_planner::V1;

    fn without_witnesses(&self) -> Self {
        Self::default()
    }

    fn configure(meta: &mut ConstraintSystem<pallas::Base>) -> Self::Config {
        // Advice columns used in the circuit
        let advices = [
            meta.advice_column(),
            meta.advice_column(),
            meta.advice_column(),
            meta.advice_column(),
            meta.advice_column(),
            meta.advice_column(),
            meta.advice_column(),
            meta.advice_column(),
            meta.advice_column(),
            meta.advice_column(),
        ];

        // Fixed columns for the Sinsemilla generator lookup table
        let table_idx = meta.lookup_table_column();
        let lookup = (table_idx, meta.lookup_table_column(), meta.lookup_table_column());

        // Instance column used for public inputs
        let primary = meta.instance_column();
        meta.enable_equality(primary);

        // Permutation over all advice columns
        for advice in advices.iter() {
            meta.enable_equality(*advice);
        }

        let ecc_lagrange_coeffs = [
            meta.fixed_column(),
            meta.fixed_column(),
            meta.fixed_column(),
            meta.fixed_column(),
            meta.fixed_column(),
            meta.fixed_column(),
            meta.fixed_column(),
            meta.fixed_column(),
        ];

        let poseidon_lagrange_coeffs = [
            meta.fixed_column(),
            meta.fixed_column(),
            meta.fixed_column(),
            meta.fixed_column(),
            meta.fixed_column(),
            meta.fixed_column(),
        ];

        let rc_a = poseidon_lagrange_coeffs[0..3].try_into().unwrap();
        let rc_b = poseidon_lagrange_coeffs[3..6].try_into().unwrap();

        // Also use the first Lagrange coefficient column for loading global constants.
        meta.enable_constant(ecc_lagrange_coeffs[0]);

        // Use one of the right-most advice columns for all of our range checks.
        let range_check = LookupRangeCheckConfig::configure(meta, advices[9], table_idx);

        // Configuration for curve point operations.
        // This uses 10 advice columns and spans the whole circuit.
        let ecc_config = EccChip::<OrchardFixedBases>::configure(
            meta,
            advices,
            ecc_lagrange_coeffs,
            range_check,
        );

        // Configuration for the Poseidon hash
        let poseidon_config = PoseidonChip::configure::<poseidon::P128Pow5T3>(
            meta,
            advices[7..10].try_into().unwrap(),
            advices[6],
            rc_a,
            rc_b,
        );

        let sinsemilla_config = SinsemillaChip::configure(
            meta,
            advices[..5].try_into().unwrap(),
            advices[6],
            ecc_lagrange_coeffs[0],
            lookup,
            range_check,
        );

        MintConfig { primary, advices, ecc_config, poseidon_config, sinsemilla_config }
    }

    fn synthesize(
        &self,
        config: Self::Config,
        mut layouter: impl Layouter<pallas::Base>,
    ) -> Result<(), plonk::Error> {
        // Load the Sinsemilla generator lookup table used by the whole circuit.
        SinsemillaChip::load(config.sinsemilla_config.clone(), &mut layouter)?;

        let ecc_chip = config.ecc_chip();

        let pub_x = assign_free_advice(
            layouter.namespace(|| "load pubkey x"),
            config.advices[6],
            self.pub_x,
        )?;

        let pub_y = assign_free_advice(
            layouter.namespace(|| "load pubkey y"),
            config.advices[6],
            self.pub_y,
        )?;

        let value =
            assign_free_advice(layouter.namespace(|| "load value"), config.advices[6], self.value)?;

        let token =
            assign_free_advice(layouter.namespace(|| "load token"), config.advices[6], self.token)?;

        let serial = assign_free_advice(
            layouter.namespace(|| "load serial"),
            config.advices[6],
            self.serial,
        )?;

        let spend_hook = assign_free_advice(
            layouter.namespace(|| "load spend_hook"),
            config.advices[6],
            self.spend_hook,
        )?;

        let user_data = assign_free_advice(
            layouter.namespace(|| "load user_data"),
            config.advices[6],
            self.user_data,
        )?;

        let coin_blind = assign_free_advice(
            layouter.namespace(|| "load coin_blind"),
            config.advices[6],
            self.coin_blind,
        )?;

        // =========
        // Coin hash
        // =========
        let coin = {
            let poseidon_message = [
                pub_x,
                pub_y,
                value.clone(),
                token.clone(),
                serial,
                spend_hook,
                user_data,
                coin_blind,
            ];

            let poseidon_hasher = PoseidonHash::<
                _,
                _,
                poseidon::P128Pow5T3,
                poseidon::ConstantLength<8>,
                3,
                2,
            >::init(
                config.poseidon_chip(), layouter.namespace(|| "Poseidon init")
            )?;

            let poseidon_output =
                poseidon_hasher.hash(layouter.namespace(|| "Poseidon hash"), poseidon_message)?;

            let poseidon_output: AssignedCell<Fp, Fp> = poseidon_output;
            poseidon_output
        };

        // Constrain the coin C
        layouter.constrain_instance(coin.cell(), config.primary, MINT_COIN_OFFSET)?;

        // ================
        // Value commitment
        // ================

        // This constant one is used for short multiplication
        let one = assign_free_advice(
            layouter.namespace(|| "load constant one"),
            config.advices[6],
            Value::known(pallas::Base::one()),
        )?;

        // v * G_1
        let (commitment, _) = {
            let value_commit_v = FixedPointShort::from_inner(ecc_chip.clone(), ValueCommitV);
            let value = ScalarFixedShort::new(
                ecc_chip.clone(),
                layouter.namespace(|| "value"),
                (value, one),
            )?;
            value_commit_v.mul(layouter.namespace(|| "[value] ValueCommitV"), value)?
        };

        // r_V * G_2
        let (blind, _rcv) = {
            let rcv = ScalarFixed::new(
                ecc_chip.clone(),
                layouter.namespace(|| "value_blind"),
                self.value_blind,
            )?;
            let value_commit_r =
                FixedPoint::from_inner(ecc_chip.clone(), OrchardFixedBasesFull::ValueCommitR);
            value_commit_r.mul(layouter.namespace(|| "[value_blind] ValueCommitR"), rcv)?
        };

        let value_commit = commitment.add(layouter.namespace(|| "valuecommit"), &blind)?;

        // Constrain the value commitment coordinates
        layouter.constrain_instance(
            value_commit.inner().x().cell(),
            config.primary,
            MINT_VALCOMX_OFFSET,
        )?;

        layouter.constrain_instance(
            value_commit.inner().y().cell(),
            config.primary,
            MINT_VALCOMY_OFFSET,
        )?;

        // ================
        // Token commitment
        // ================
        // a * G_1
        let commitment = {
            let token_commit_v = FixedPointBaseField::from_inner(ecc_chip.clone(), NullifierK);
            token_commit_v.mul(layouter.namespace(|| "[token] NullifierK"), token)?
        };

        // r_A * G_2
        let (blind, _rca) = {
            let rca = ScalarFixed::new(
                ecc_chip.clone(),
                layouter.namespace(|| "token_blind"),
                self.token_blind,
            )?;
            let token_commit_r =
                FixedPoint::from_inner(ecc_chip, OrchardFixedBasesFull::ValueCommitR);
            token_commit_r.mul(layouter.namespace(|| "[token_blind] ValueCommitR"), rca)?
        };

        let token_commit = commitment.add(layouter.namespace(|| "tokencommit"), &blind)?;

        // Constrain the token commitment coordinates
        layouter.constrain_instance(
            token_commit.inner().x().cell(),
            config.primary,
            MINT_TOKCOMX_OFFSET,
        )?;

        layouter.constrain_instance(
            token_commit.inner().y().cell(),
            config.primary,
            MINT_TOKCOMY_OFFSET,
        )?;

        // At this point we've enforced all of our public inputs.
        Ok(())
    }
}

#[cfg(test)]
mod tests {
    use super::*;
    use crate::{
        crypto::{
            keypair::PublicKey,
            proof::{ProvingKey, VerifyingKey},
            util::{pedersen_commitment_base, pedersen_commitment_u64},
            Proof,
        },
        Result,
    };
    use halo2_gadgets::poseidon::{
        primitives as poseidon,
        primitives::{ConstantLength, P128Pow5T3},
    };
    use halo2_proofs::{
        circuit::Value,
        dev::{CircuitLayout, MockProver},
    };
    use pasta_curves::{
        arithmetic::CurveAffine,
        group::{ff::Field, Curve},
    };
    use rand::rngs::OsRng;
    use std::time::Instant;

    #[test]
    fn mint_circuit_assert() -> Result<()> {
        let value = 42;
        let token_id = pallas::Base::random(&mut OsRng);
        let value_blind = pallas::Scalar::random(&mut OsRng);
        let token_blind = pallas::Scalar::random(&mut OsRng);
        let serial = pallas::Base::random(&mut OsRng);
        let coin_blind = pallas::Base::random(&mut OsRng);
        let public_key = PublicKey::random(&mut OsRng);
        let coords = public_key.0.to_affine().coordinates().unwrap();
        let spend_hook = pallas::Base::random(&mut OsRng);
        let user_data = pallas::Base::random(&mut OsRng);

        let msg = [
            *coords.x(),
            *coords.y(),
            pallas::Base::from(value),
            token_id,
            serial,
            spend_hook,
            user_data,
            coin_blind,
        ];
        let coin = poseidon::Hash::<_, P128Pow5T3, ConstantLength<8>, 3, 2>::init().hash(msg);

<<<<<<< HEAD
        let msg =
            [*coords.x(), *coords.y(), pallas::Base::from(value), token_id, serial, coin_blind];
        let coin = poseidon::Hash::<_, P128Pow5T3, ConstantLength<6>, 3, 2>::init().hash(msg);

=======
>>>>>>> 22be735e
        let value_commit = pedersen_commitment_u64(value, value_blind);
        let value_coords = value_commit.to_affine().coordinates().unwrap();

        let token_commit = pedersen_commitment_base(token_id, token_blind);
        let token_coords = token_commit.to_affine().coordinates().unwrap();

        let public_inputs =
            vec![coin, *value_coords.x(), *value_coords.y(), *token_coords.x(), *token_coords.y()];

        let circuit = MintContract {
            pub_x: Value::known(*coords.x()),
            pub_y: Value::known(*coords.y()),
            value: Value::known(pallas::Base::from(value)),
            token: Value::known(token_id),
            serial: Value::known(serial),
            coin_blind: Value::known(coin_blind),
            spend_hook: Value::known(spend_hook),
            user_data: Value::known(user_data),
            value_blind: Value::known(value_blind),
            token_blind: Value::known(token_blind),
        };

        use plotters::prelude::*;
        let root =
            BitMapBackend::new("target/mint_circuit_layout.png", (3840, 2160)).into_drawing_area();
        root.fill(&WHITE).unwrap();
        let root = root.titled("Mint Circuit Layout", ("sans-serif", 60)).unwrap();
        CircuitLayout::default().render(11, &circuit, &root).unwrap();

        let prover = MockProver::run(11, &circuit, vec![public_inputs.clone()])?;
        prover.assert_satisfied();

        let now = Instant::now();
        let proving_key = ProvingKey::build(11, &circuit);
        println!("ProvingKey built [{:?}]", now.elapsed());
        let now = Instant::now();
        let proof = Proof::create(&proving_key, &[circuit], &public_inputs, &mut OsRng)?;
        println!("Proof created [{:?}]", now.elapsed());

        let circuit = MintContract::default();
        let now = Instant::now();
        let verifying_key = VerifyingKey::build(11, &circuit);
        println!("VerifyingKey built [{:?}]", now.elapsed());
        let now = Instant::now();
        proof.verify(&verifying_key, &public_inputs)?;
        println!("Proof verified [{:?}]", now.elapsed());

        println!("Proof size [{} kB]", proof.as_ref().len() as f64 / 1024.0);

        Ok(())
    }
}<|MERGE_RESOLUTION|>--- conflicted
+++ resolved
@@ -389,6 +389,7 @@
         let spend_hook = pallas::Base::random(&mut OsRng);
         let user_data = pallas::Base::random(&mut OsRng);
 
+
         let msg = [
             *coords.x(),
             *coords.y(),
@@ -401,13 +402,6 @@
         ];
         let coin = poseidon::Hash::<_, P128Pow5T3, ConstantLength<8>, 3, 2>::init().hash(msg);
 
-<<<<<<< HEAD
-        let msg =
-            [*coords.x(), *coords.y(), pallas::Base::from(value), token_id, serial, coin_blind];
-        let coin = poseidon::Hash::<_, P128Pow5T3, ConstantLength<6>, 3, 2>::init().hash(msg);
-
-=======
->>>>>>> 22be735e
         let value_commit = pedersen_commitment_u64(value, value_blind);
         let value_coords = value_commit.to_affine().coordinates().unwrap();
 
