--- conflicted
+++ resolved
@@ -1,15 +1,10 @@
-<<<<<<< HEAD
-use std::{convert::TryFrom, str::FromStr};
-=======
 use std::{
     convert::TryFrom,
     hash::{Hash, Hasher},
-    io,
     str::FromStr,
 };
->>>>>>> 488f915b
-
-use darkfi_serial::{SerialDecodable, SerialEncodable};
+
+use darkfi_serial::{Decodable, Encodable, SerialDecodable, SerialEncodable};
 use halo2_gadgets::ecc::chip::FixedPoint;
 use pasta_curves::{
     arithmetic::CurveAffine,
@@ -27,6 +22,8 @@
 };
 
 #[derive(Copy, Clone, PartialEq, Eq, Debug)]
+#[cfg(feature = "serde")]
+#[derive(serde::Deserialize, serde::Serialize)]
 pub struct Keypair {
     pub secret: SecretKey,
     pub public: PublicKey,
@@ -45,7 +42,7 @@
 }
 
 #[derive(Copy, Clone, PartialEq, Eq, Debug, SerialDecodable, SerialEncodable)]
-pub struct SecretKey(pallas::Base);
+pub struct SecretKey(pub pallas::Base);
 
 impl SecretKey {
     pub fn random(mut rng: impl RngCore) -> Self {
@@ -146,6 +143,98 @@
         }
 
         Self::from_bytes(&decoded.try_into().unwrap())
+    }
+}
+
+#[cfg(feature = "serde")]
+impl serde::Serialize for SecretKey {
+    fn serialize<S>(&self, serializer: S) -> core::result::Result<S::Ok, S::Error>
+    where
+        S: serde::Serializer,
+    {
+        let mut bytes = vec![];
+        self.encode(&mut bytes).unwrap();
+        let hex_repr = hex::encode(&bytes);
+        serializer.serialize_str(&hex_repr)
+    }
+}
+
+#[cfg(feature = "serde")]
+struct SecretKeyVisitor;
+
+#[cfg(feature = "serde")]
+impl<'de> serde::de::Visitor<'de> for SecretKeyVisitor {
+    type Value = SecretKey;
+
+    fn expecting(&self, formatter: &mut core::fmt::Formatter) -> core::fmt::Result {
+        formatter.write_str("hex string")
+    }
+
+    fn visit_str<E>(self, value: &str) -> core::result::Result<SecretKey, E>
+    where
+        E: serde::de::Error,
+    {
+        let bytes = hex::decode(value).unwrap();
+        let mut r = std::io::Cursor::new(bytes);
+        let decoded: SecretKey = SecretKey::decode(&mut r).unwrap();
+        Ok(decoded)
+    }
+}
+
+#[cfg(feature = "serde")]
+impl<'de> serde::Deserialize<'de> for SecretKey {
+    fn deserialize<D>(deserializer: D) -> core::result::Result<SecretKey, D::Error>
+    where
+        D: serde::Deserializer<'de>,
+    {
+        let bytes = deserializer.deserialize_str(SecretKeyVisitor).unwrap();
+        Ok(bytes)
+    }
+}
+
+#[cfg(feature = "serde")]
+impl serde::Serialize for PublicKey {
+    fn serialize<S>(&self, serializer: S) -> core::result::Result<S::Ok, S::Error>
+    where
+        S: serde::Serializer,
+    {
+        let mut bytes = vec![];
+        self.encode(&mut bytes).unwrap();
+        let hex_repr = hex::encode(&bytes);
+        serializer.serialize_str(&hex_repr)
+    }
+}
+
+#[cfg(feature = "serde")]
+struct PublicKeyVisitor;
+
+#[cfg(feature = "serde")]
+impl<'de> serde::de::Visitor<'de> for PublicKeyVisitor {
+    type Value = PublicKey;
+
+    fn expecting(&self, formatter: &mut core::fmt::Formatter) -> core::fmt::Result {
+        formatter.write_str("hex string")
+    }
+
+    fn visit_str<E>(self, value: &str) -> core::result::Result<PublicKey, E>
+    where
+        E: serde::de::Error,
+    {
+        let bytes = hex::decode(value).unwrap();
+        let mut r = std::io::Cursor::new(bytes);
+        let decoded: PublicKey = PublicKey::decode(&mut r).unwrap();
+        Ok(decoded)
+    }
+}
+
+#[cfg(feature = "serde")]
+impl<'de> serde::Deserialize<'de> for PublicKey {
+    fn deserialize<D>(deserializer: D) -> core::result::Result<PublicKey, D::Error>
+    where
+        D: serde::Deserializer<'de>,
+    {
+        let bytes = deserializer.deserialize_str(PublicKeyVisitor).unwrap();
+        Ok(bytes)
     }
 }
 
