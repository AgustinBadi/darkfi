<<<<<<< HEAD
use std::fmt;

=======
use bellman::groth16;
use bls12_381::Bls12;
>>>>>>> 5bac09d3
use log::debug;

use crate::{
    crypto::{
        coin::Coin, merkle_node2::MerkleNode, note::EncryptedNote, nullifier::Nullifier,
        proof::VerifyingKey, schnorr,
    },
    tx::Transaction,
    types::{DrkCoinBlind, DrkPublicKey, DrkSecretKey, DrkSerial, DrkTokenId, DrkValueBlind},
};

pub trait ProgramState {
    fn is_valid_cashier_public_key(&self, public: &schnorr::PublicKey) -> bool;
    fn is_valid_merkle(&self, merkle: &MerkleNode) -> bool;
    fn nullifier_exists(&self, nullifier: &Nullifier) -> bool;

    fn mint_vk(&self) -> &VerifyingKey;
    fn spend_vk(&self) -> &VerifyingKey;
}

pub struct StateUpdate {
    pub nullifiers: Vec<Nullifier>,
    pub coins: Vec<Coin>,
    pub enc_notes: Vec<EncryptedNote>,
}

pub type VerifyResult<T> = std::result::Result<T, VerifyFailed>;

<<<<<<< HEAD
#[derive(Debug, Clone)]
=======
#[derive(Debug, Clone, thiserror::Error)]
>>>>>>> 5bac09d3
pub enum VerifyFailed {
    #[error("Invalid cashier public key for clear input {0}")]
    InvalidCashierKey(usize),
    #[error("Invalid merkle root for input {0}")]
    InvalidMerkle(usize),
    #[error("Duplicate nullifier for input {0}")]
    DuplicateNullifier(usize),
    #[error("Spend proof for input {0}")]
    SpendProof(usize),
    #[error("Mint proof for input {0}")]
    MintProof(usize),
    #[error("Invalid signature for clear input {0}")]
    ClearInputSignature(usize),
    #[error("Invalid signature for input {0}")]
    InputSignature(usize),
    #[error("Money in does not match money out (value commits)")]
    MissingFunds,
    #[error("Assets don't match some inputs or outputs (token commits)")]
    AssetMismatch,
}

<<<<<<< HEAD
impl std::error::Error for VerifyFailed {}

impl fmt::Display for VerifyFailed {
    fn fmt(&self, f: &mut fmt::Formatter) -> std::fmt::Result {
        match *self {
            VerifyFailed::InvalidCashierKey(i) => {
                write!(f, "Invalid cashier public key for clear input {}", i)
            }
            VerifyFailed::InvalidMerkle(i) => {
                write!(f, "Invalid merkle root for input {}", i)
            }
            VerifyFailed::DuplicateNullifier(i) => {
                write!(f, "Duplicate nullifier for input {}", i)
            }
            VerifyFailed::SpendProof(i) => write!(f, "Spend proof for input {}", i),
            VerifyFailed::MintProof(i) => write!(f, "Mint proof for input {}", i),
            VerifyFailed::ClearInputSignature(i) => {
                write!(f, "Invalid signature for clear input {}", i)
            }
            VerifyFailed::InputSignature(i) => write!(f, "Invalid signature for input {}", i),
            VerifyFailed::MissingFunds => {
                f.write_str("Money in does not match money out (value commits)")
            }
            VerifyFailed::AssetMismatch => {
                f.write_str("Assets don't match some inputs or outputs (token commits)")
            }
        }
    }
}

pub fn state_transition<S: ProgramState>(state: &S, tx: Transaction) -> VerifyResult<StateUpdate> {
=======
pub fn state_transition<S: ProgramState>(
    state: &async_std::sync::MutexGuard<S>,
    tx: tx::Transaction,
) -> VerifyResult<StateUpdate> {
>>>>>>> 5bac09d3
    // Check deposits are legit

    debug!(target: "STATE TRANSITION", "iterate clear_inputs");

    for (i, input) in tx.clear_inputs.iter().enumerate() {
        // Check the public key in the clear inputs
        // It should be a valid public key for the cashier

        if !state.is_valid_cashier_public_key(&input.signature_public) {
            log::error!(target: "STATE TRANSITION", "Not valid cashier public key");
            return Err(VerifyFailed::InvalidCashierKey(i))
        }
    }

    debug!(target: "STATE TRANSITION", "iterate inputs");

    for (i, input) in tx.inputs.iter().enumerate() {
        let merkle = &input.revealed.merkle_root;

        // Merkle is used to know whether this is a coin that existed
        // in a previous state.
        if !state.is_valid_merkle(merkle) {
            return Err(VerifyFailed::InvalidMerkle(i))
        }

        // The nullifiers should not already exist
        // It is double spend protection.
        let nullifier = &input.revealed.nullifier;

        if state.nullifier_exists(nullifier) {
            return Err(VerifyFailed::DuplicateNullifier(i))
        }
    }

    debug!(target: "STATE TRANSITION", "Check the tx Verifies correctly");
    // Check the tx verifies correctly
    tx.verify(state.mint_vk(), state.spend_vk())?;

    let mut nullifiers = vec![];
    for input in tx.inputs {
        nullifiers.push(input.revealed.nullifier);
    }

    // Newly created coins for this tx
    let mut coins = vec![];
    let mut enc_notes = vec![];
    for output in tx.outputs {
        // Gather all the coins
        coins.push(Coin(output.revealed.coin.clone()));
        enc_notes.push(output.enc_note);
    }

    Ok(StateUpdate { nullifiers, coins, enc_notes })
}<|MERGE_RESOLUTION|>--- conflicted
+++ resolved
@@ -1,10 +1,3 @@
-<<<<<<< HEAD
-use std::fmt;
-
-=======
-use bellman::groth16;
-use bls12_381::Bls12;
->>>>>>> 5bac09d3
 use log::debug;
 
 use crate::{
@@ -33,11 +26,7 @@
 
 pub type VerifyResult<T> = std::result::Result<T, VerifyFailed>;
 
-<<<<<<< HEAD
-#[derive(Debug, Clone)]
-=======
 #[derive(Debug, Clone, thiserror::Error)]
->>>>>>> 5bac09d3
 pub enum VerifyFailed {
     #[error("Invalid cashier public key for clear input {0}")]
     InvalidCashierKey(usize),
@@ -59,44 +48,7 @@
     AssetMismatch,
 }
 
-<<<<<<< HEAD
-impl std::error::Error for VerifyFailed {}
-
-impl fmt::Display for VerifyFailed {
-    fn fmt(&self, f: &mut fmt::Formatter) -> std::fmt::Result {
-        match *self {
-            VerifyFailed::InvalidCashierKey(i) => {
-                write!(f, "Invalid cashier public key for clear input {}", i)
-            }
-            VerifyFailed::InvalidMerkle(i) => {
-                write!(f, "Invalid merkle root for input {}", i)
-            }
-            VerifyFailed::DuplicateNullifier(i) => {
-                write!(f, "Duplicate nullifier for input {}", i)
-            }
-            VerifyFailed::SpendProof(i) => write!(f, "Spend proof for input {}", i),
-            VerifyFailed::MintProof(i) => write!(f, "Mint proof for input {}", i),
-            VerifyFailed::ClearInputSignature(i) => {
-                write!(f, "Invalid signature for clear input {}", i)
-            }
-            VerifyFailed::InputSignature(i) => write!(f, "Invalid signature for input {}", i),
-            VerifyFailed::MissingFunds => {
-                f.write_str("Money in does not match money out (value commits)")
-            }
-            VerifyFailed::AssetMismatch => {
-                f.write_str("Assets don't match some inputs or outputs (token commits)")
-            }
-        }
-    }
-}
-
 pub fn state_transition<S: ProgramState>(state: &S, tx: Transaction) -> VerifyResult<StateUpdate> {
-=======
-pub fn state_transition<S: ProgramState>(
-    state: &async_std::sync::MutexGuard<S>,
-    tx: tx::Transaction,
-) -> VerifyResult<StateUpdate> {
->>>>>>> 5bac09d3
     // Check deposits are legit
 
     debug!(target: "STATE TRANSITION", "iterate clear_inputs");
