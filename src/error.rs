--- conflicted
+++ resolved
@@ -1,164 +1,93 @@
+use std::fmt;
+
 use crate::client;
 use crate::state;
 
 pub type Result<T> = std::result::Result<T, Error>;
 
-#[derive(Debug, Clone, thiserror::Error)]
+#[derive(Debug, Clone)]
 pub enum Error {
-    #[error("io error: `{0:?}`")]
     Io(std::io::ErrorKind),
 
-    #[error("Cannot find home directory")]
+    /// VarInt was encoded in a non-minimal way
     PathNotFound,
-    /// VarInt was encoded in a non-minimal way
-    #[error("non-minimal varint")]
     NonMinimalVarInt,
 
     /// Parsing And Encode/Decode errors
-    #[error("parse failed: `{0}`")]
     ParseFailed(&'static str),
-    #[error(transparent)]
-    ParseIntError(#[from] std::num::ParseIntError),
-    #[error(transparent)]
-    ParseBigIntError(#[from] num_bigint::ParseBigIntError),
-    #[error(transparent)]
-    ParseFloatError(#[from] std::num::ParseFloatError),
-    #[error(transparent)]
-    FromHexError(#[from] hex::FromHexError),
-    #[error("Url parse erro `{0}`")]
-    UrlParseError(String),
-    #[error("No url found")]
-    NoUrlFound,
-    #[error("Malformed packet")]
+    ParseIntError,
+    ParseBigIntError,
+    ParseFloatError,
+    FromHexError,
+    UrlParseError,
     MalformedPacket,
-    #[error(transparent)]
-    AddrParseError(#[from] std::net::AddrParseError),
-    #[error(transparent)]
-    Base58EncodeError(#[from] bs58::encode::Error),
-    #[error(transparent)]
-    Base58DecodeError(#[from] bs58::decode::Error),
-    #[error(transparent)]
-    Utf8Error(#[from] std::string::FromUtf8Error),
-    #[error(transparent)]
-    StrUtf8Error(#[from] std::str::Utf8Error),
-    #[error("TryInto error")]
+    AddrParseError,
+    Base58EncodeError(String),
+    Base58DecodeError(String),
+    Utf8Error,
+    StrUtf8Error(String),
     TryIntoError,
-    #[error("TryFrom error")]
     TryFromError,
-    #[error(transparent)]
-    TryFromBigIntError(#[from] num_bigint::TryFromBigIntError<num_bigint::BigUint>),
-    #[error("Json serialization error: `{0}`")]
+    TryFromBigIntError,
     SerdeJsonError(String),
-    #[error(transparent)]
-    TomlDeserializeError(#[from] toml::de::Error),
-    #[error(transparent)]
-    TomlSerializeError(#[from] toml::ser::Error),
+    TomlDeserializeError(String),
+    TomlSerializeError(String),
 
     /// Contract
-    #[error("Bad variable ref type byte")]
     BadVariableRefType,
-    #[error("Bad operation type byte")]
     BadOperationType,
-    #[error("Bad constraint type byte")]
     BadConstraintType,
-    #[error("Invalid param name")]
     InvalidParamName,
-<<<<<<< HEAD
-    #[error("Missing params")]
-=======
     InvalidParamType,
->>>>>>> 7fc6bb91
     MissingParams,
-    #[error(transparent)]
-    VmError(#[from] ZkVmError),
-    #[error("Contract is poorly defined")]
+    VmError,
     BadContract,
-<<<<<<< HEAD
-    #[error("Groth16 Error: `{0}`")]
-    Groth16Error(String),
-    #[error("Operation failed")]
-=======
     Groth16Error,
     PlonkError,
->>>>>>> 7fc6bb91
     OperationFailed,
-    #[error("Unable to decrypt mint note")]
     NoteDecryptionFailed,
-    #[error(transparent)]
-    VerifyFailed(#[from] state::VerifyFailed),
-    #[error("MerkleTree is full")]
+    VerifyFailed,
     TreeFull,
 
     /// Service
-    #[error("Services Error: `{0}`")]
     ServicesError(&'static str),
-    #[error("Client failed: `{0}`")]
     ClientFailed(String),
     #[cfg(feature = "btc")]
-    #[error(transparent)]
-    BtcFailed(#[from] crate::service::BtcFailed),
+    BtcFailed(String),
     #[cfg(feature = "sol")]
-    #[error("Sol client failed: `{0}`")]
     SolFailed(String),
     #[cfg(feature = "eth")]
-    #[error(transparent)]
-    EthFailed(#[from] crate::service::EthFailed),
-    #[error("BridgeError Error: `{0}`")]
+    EthFailed(String),
     BridgeError(String),
-    #[error("ZmqError: `{0}`")]
     ZmqError(String),
 
     /// Database/Sql errors
-    #[error("Rocksdb error: `{0}`")]
     RocksdbError(String),
-    #[error("Rusqlite error: `{0}`")]
     RusqliteError(String),
-    #[error("SlabsStore Error: `{0}`")]
     SlabsStore(String),
 
     /// RPC errors
-    #[error("JsonRpc Error: `{0}`")]
     JsonRpcError(String),
-    #[error("Not supported network")]
     NotSupportedNetwork,
-    #[error("Not supported token")]
     NotSupportedToken,
-    #[error("Could not parse token parameter")]
     TokenParseError,
-    #[error("Cannot parse network parameter")]
     NetworkParseError,
-    #[error("Async_Native_TLS error: `{0}`")]
-    AsyncNativeTlsError(String),
-    #[error("TungsteniteError: `{0}`")]
-    TungsteniteError(String),
+    AsyncNativeTlsError,
+    TungsteniteError,
 
     /// Network
-    #[error("Connection failed")]
     ConnectFailed,
-    #[error("Connection timed out")]
     ConnectTimeout,
-    #[error("Channel stopped")]
     ChannelStopped,
-    #[error("Channel timed out")]
     ChannelTimeout,
-    #[error("Service stopped")]
     ServiceStopped,
 
     /// Util
-    #[error("No config file detected. Please create one.")]
     ConfigNotFound,
-    #[error("No keypair file detected.")]
     KeypairPathNotFound,
-    #[error("No cashier public keys detected.")]
     CashierKeysNotFound,
-    #[error("SetLoggerError")]
     SetLoggerError,
-    #[error("Async_channel sender error")]
     AsyncChannelSenderError,
-<<<<<<< HEAD
-    #[error(transparent)]
-    AsyncChannelReceiverError(#[from] async_channel::RecvError),
-=======
     AsyncChannelReceiverError,
 }
 
@@ -235,7 +164,6 @@
             Error::NetworkParseError => f.write_str("Cannot parse network parameter"),
         }
     }
->>>>>>> 7fc6bb91
 }
 
 impl From<zeromq::ZmqError> for Error {
@@ -250,62 +178,112 @@
     }
 }
 
+impl From<serde_json::Error> for Error {
+    fn from(err: serde_json::Error) -> Error {
+        Error::SerdeJsonError(err.to_string())
+    }
+}
+
+impl From<std::io::Error> for Error {
+    fn from(err: std::io::Error) -> Error {
+        Error::Io(err.kind())
+    }
+}
+
 impl From<rusqlite::Error> for Error {
     fn from(err: rusqlite::Error) -> Error {
         Error::RusqliteError(err.to_string())
     }
 }
 
-impl From<serde_json::Error> for Error {
-    fn from(err: serde_json::Error) -> Error {
-        Error::SerdeJsonError(err.to_string())
-    }
-}
-
-impl From<std::io::Error> for Error {
-    fn from(err: std::io::Error) -> Error {
-        Error::Io(err.kind())
-    }
-}
-
-<<<<<<< HEAD
+impl<T> From<async_channel::SendError<T>> for Error {
+    fn from(_err: async_channel::SendError<T>) -> Error {
+        Error::AsyncChannelSenderError
+    }
+}
+
+impl From<async_channel::RecvError> for Error {
+    fn from(_err: async_channel::RecvError) -> Error {
+        Error::AsyncChannelReceiverError
+    }
+}
+
+impl From<async_native_tls::Error> for Error {
+    fn from(_err: async_native_tls::Error) -> Error {
+        Error::AsyncNativeTlsError
+    }
+}
+
+impl From<std::net::AddrParseError> for Error {
+    fn from(_err: std::net::AddrParseError) -> Error {
+        Error::AddrParseError
+    }
+}
+
+impl From<url::ParseError> for Error {
+    fn from(_err: url::ParseError) -> Error {
+        Error::UrlParseError
+    }
+}
+
+impl From<hex::FromHexError> for Error {
+    fn from(_err: hex::FromHexError) -> Error {
+        Error::FromHexError
+    }
+}
+
+impl From<std::num::ParseIntError> for Error {
+    fn from(_err: std::num::ParseIntError) -> Error {
+        Error::ParseIntError
+    }
+}
+
+impl From<num_bigint::ParseBigIntError> for Error {
+    fn from(_err: num_bigint::ParseBigIntError) -> Error {
+        Error::ParseBigIntError
+    }
+}
+
+impl From<num_bigint::TryFromBigIntError<num_bigint::BigUint>> for Error {
+    fn from(_err: num_bigint::TryFromBigIntError<num_bigint::BigUint>) -> Error {
+        Error::TryFromBigIntError
+    }
+}
+
+impl From<std::num::ParseFloatError> for Error {
+    fn from(_err: std::num::ParseFloatError) -> Error {
+        Error::ParseFloatError
+    }
+}
+
+impl From<std::string::FromUtf8Error> for Error {
+    fn from(_err: std::string::FromUtf8Error) -> Error {
+        Error::Utf8Error
+    }
+}
+
+impl From<std::str::Utf8Error> for Error {
+    fn from(err: std::str::Utf8Error) -> Error {
+        Error::StrUtf8Error(err.to_string())
+    }
+}
+
+impl From<state::VerifyFailed> for Error {
+    fn from(_err: state::VerifyFailed) -> Error {
+        Error::VerifyFailed
+    }
+}
+
 impl From<client::ClientFailed> for Error {
     fn from(err: client::ClientFailed) -> Error {
         Error::ClientFailed(err.to_string())
-=======
-impl From<rusqlite::Error> for Error {
-    fn from(err: rusqlite::Error) -> Error {
-        Error::RusqliteError(err.to_string())
->>>>>>> 7fc6bb91
-    }
-}
-
-impl<T> From<async_channel::SendError<T>> for Error {
-    fn from(_err: async_channel::SendError<T>) -> Error {
-        Error::AsyncChannelSenderError
-    }
-}
-
-impl From<log::SetLoggerError> for Error {
-    fn from(_err: log::SetLoggerError) -> Error {
-        Error::SetLoggerError
-    }
-}
-
-impl From<tungstenite::Error> for Error {
-    fn from(err: tungstenite::Error) -> Error {
-        Error::TungsteniteError(err.to_string())
-    }
-}
-impl From<async_native_tls::Error> for Error {
-    fn from(err: async_native_tls::Error) -> Error {
-        Error::AsyncNativeTlsError(err.to_string())
-    }
-}
-
-impl From<url::ParseError> for Error {
-    fn from(err: url::ParseError) -> Error {
-        Error::UrlParseError(err.to_string())
+    }
+}
+
+#[cfg(feature = "btc")]
+impl From<crate::service::BtcFailed> for Error {
+    fn from(err: crate::service::BtcFailed) -> Error {
+        Error::BtcFailed(err.to_string())
     }
 }
 
@@ -316,9 +294,46 @@
     }
 }
 
-impl From<bellman::SynthesisError> for Error {
-    fn from(err: bellman::SynthesisError) -> Error {
-        Error::Groth16Error(err.to_string())
+#[cfg(feature = "eth")]
+impl From<crate::service::EthFailed> for Error {
+    fn from(err: crate::service::EthFailed) -> Error {
+        Error::EthFailed(err.to_string())
+    }
+}
+
+impl From<toml::de::Error> for Error {
+    fn from(err: toml::de::Error) -> Error {
+        Error::TomlDeserializeError(err.to_string())
+    }
+}
+
+impl From<toml::ser::Error> for Error {
+    fn from(err: toml::ser::Error) -> Error {
+        Error::TomlSerializeError(err.to_string())
+    }
+}
+
+impl From<bs58::encode::Error> for Error {
+    fn from(err: bs58::encode::Error) -> Error {
+        Error::Base58EncodeError(err.to_string())
+    }
+}
+
+impl From<bs58::decode::Error> for Error {
+    fn from(err: bs58::decode::Error) -> Error {
+        Error::Base58DecodeError(err.to_string())
+    }
+}
+
+impl From<log::SetLoggerError> for Error {
+    fn from(_err: log::SetLoggerError) -> Error {
+        Error::SetLoggerError
+    }
+}
+
+impl From<tungstenite::Error> for Error {
+    fn from(_err: tungstenite::Error) -> Error {
+        Error::TungsteniteError
     }
 }
 
